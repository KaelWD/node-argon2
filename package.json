--- conflicted
+++ resolved
@@ -32,11 +32,7 @@
     "nan": "^2.4.0"
   },
   "devDependencies": {
-<<<<<<< HEAD
-    "@types/node": "^6.0.42",
-=======
     "@types/node": "^7.0.5",
->>>>>>> ba56c2f2
     "ava": "^0.18.1",
     "babel-cli": "^6.18.0",
     "babel-plugin-transform-async-to-generator": "^6.16.0",
